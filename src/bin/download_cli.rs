--- conflicted
+++ resolved
@@ -10,50 +10,36 @@
 
 #[derive(Debug, Parser)]
 #[clap(name = "osu beatmap downloader")]
-#[clap(author = "-Sprint Night-, CookieBacon")]
+#[clap(author = "[-Spring Night-, CookieBacon]")]
 #[clap(version = "0.1")]
 #[clap(about = "A cli to help your download osu beatmap")]
 struct Cli {
-    #[clap(help = "输入下载谱面的sid")]
-<<<<<<< HEAD
-    sid: Option<u64>,
-    #[clap(short, help = "登录选项")]
-=======
+    #[clap(help = "输入下载谱面的sid，可以用空格隔开输入多个")]
     sid: Vec<String>,
     #[clap(short, help = "进入登录模式")]
->>>>>>> 2cf42363
     login: bool,
     #[clap(short, long, help = "用户名", allow_hyphen_values = true)]
     user: Option<String>,
     #[clap(short, help = "清空缓存文件")]
     clear: bool,
-    #[clap(short, long, help = "保存路径,默认程序所在位置")]
+    #[clap(short, long, help = "保存路径，默认当前目录")]
     save_path: Option<String>,
-    #[clap(short, help = "下载包含视频的文件,默认不包含")]
-    video: bool,
+    #[clap(short, help = "不下载包含视频的文件，默认不下载视频", default_value_t = true)]
+    no_video: bool,
 }
 
 #[derive(Debug, Serialize, Deserialize)]
 struct Config {
+    session: String,
     save_path: String,
 }
 
-<<<<<<< HEAD
-async fn run(sid: u64, user: &mut UserSession, path: &PathBuf, video: bool) -> Result<()> {
-=======
-async fn run(sid: Vec<String>, user: &mut UserSession, path: &PathBuf) -> Result<()> {
->>>>>>> 2cf42363
+async fn run(sid: Vec<String>, user: &mut UserSession, path: &PathBuf, no_video: bool) -> Result<()> {
     if !path.is_dir() {
         return Err(anyhow!("\"{:?}\"路径不存在", path));
     }
     println!("正在下载...");
-<<<<<<< HEAD
-
-    let d_path = path.join(&format!(r"{}.osz", sid));
-    download(sid, user, &d_path, video).await?;
-=======
-    download(&sid, user, path.as_path(), false).await?;
->>>>>>> 2cf42363
+    download(&sid, user, path.as_path(), no_video).await?;
 
     println!("下载完成");
     Ok(())
@@ -84,14 +70,6 @@
     Ok(config_path)
 }
 
-<<<<<<< HEAD
-fn read_config(path: &Path) -> Result<PathBuf> {
-    let config = fs::read(path).with_context(|| "读取用户配置失败")?;
-    let config: Config = serde_json::from_slice(&config)
-        .with_context(|| "解析用户配置失败,请使用'-c'参数重置配置后重新运行")?;
-    let path = PathBuf::from(config.save_path);
-    Ok(path)
-=======
 fn read_config(path: &Path) -> Result<Config> {
     let config = fs::read(path).with_context(|| "读取用户配置失败")?;
     let config: Config = serde_json::from_slice(&config).with_context(|| {
@@ -109,7 +87,6 @@
     let config_str = serde_json::to_string(&config)?;
     fs::write(user_config_path, config_str.as_bytes())?;
     Ok(())
->>>>>>> 2cf42363
 }
 
 fn save_download_path(path: String, user_config_path: &Path) -> Result<()> {
@@ -133,55 +110,6 @@
     Ok(())
 }
 
-<<<<<<< HEAD
-async fn login_no_name() -> Result<()> {
-    println!("enter osu name:");
-    let mut username = String::new();
-    std::io::stdin().read_line(&mut username)?;
-    let username = username.trim().to_string();
-    let password = rpassword::prompt_password(format!("enter {username}'s password:\n"))?;
-    let mut user = UserSession::new(&username, &password);
-    println!("login. . .");
-    do_home(&mut user).await?;
-    do_login(&mut user).await?;
-    println!("success!");
-
-    let config = Config {
-        save_path: "./".to_string(),
-    };
-    let config_str = serde_json::to_string(&config)?;
-    let file = get_config_path()?;
-    fs::write(file.as_path(), config_str.as_bytes())?;
-
-    user.save()?;
-    Ok(())
-}
-
-async fn login_name(username: &String) -> Result<()> {
-    let password = rpassword::prompt_password(format!("enter {username}'s password:\n"))?;
-    println!("login. . .");
-    let mut user = UserSession::new(username, &password);
-    do_home(&mut user).await?;
-    do_login(&mut user).await?;
-    println!("success!");
-
-    let config = Config {
-        save_path: "./".to_string(),
-    };
-    let config_str = serde_json::to_string(&config)?;
-    let file = get_config_path()?;
-    fs::write(file.as_path(), config_str.as_bytes())?;
-
-    user.save()?;
-    Ok(())
-}
-
-async fn handle_login(cli: &Cli) -> Result<()> {
-    if let Some(s) = &cli.user {
-        login_name(s).await?;
-    } else {
-        login_no_name().await?;
-=======
 async fn try_login(mut username: Option<String>) -> Result<UserSession> {
     if username.is_none() {
         println!("输入你的 osu 用户名: ");
@@ -189,7 +117,6 @@
         std::io::stdin().read_line(&mut buffer)?;
         let buffer = buffer.trim().to_string();
         username.replace(buffer);
->>>>>>> 2cf42363
     }
 
     // we have handle None case at above, it is safe to invoke unwrap here
@@ -214,30 +141,11 @@
     }
 
     if cli.login {
-<<<<<<< HEAD
-        handle_login(&cli).await?;
-=======
         try_login(cli.user).await?;
         return Ok(());
->>>>>>> 2cf42363
     }
 
     if let Some(path) = cli.save_path {
-<<<<<<< HEAD
-        let confih_path = get_config_path()?;
-        save_download_path(path, confih_path.as_path())?;
-    }
-    if let Some(sid) = cli.sid {
-        let path = get_config_path()?;
-        let user = UserSession::from();
-        if user.is_err() {
-            return Err(anyhow!("没有登录,请使用'-l [-u <username>]'登录后使用"));
-        }
-        let mut user = user.unwrap();
-        let save_path = read_config(path.as_path())?;
-        run(sid, &mut user, &save_path, cli.video).await?;
-        user.save()?;
-=======
         let config_path = get_or_new_config_path()?;
         save_download_path(path, config_path.as_path())?;
         return Ok(());
@@ -245,7 +153,6 @@
 
     if cli.sid.is_empty() {
         anyhow::bail!("请指定谱面 sid，使用 -h 选项来获取更多信息")
->>>>>>> 2cf42363
     }
 
     let config_path = get_or_new_config_path()?;
@@ -258,7 +165,7 @@
     } else {
         (try_login(None).await?, PathBuf::new())
     };
-    run(cli.sid, &mut user, &save_to).await?;
+    run(cli.sid, &mut user, &save_to, cli.no_video).await?;
     save_user_cookie(&mut user, config_path.as_path())?;
     Ok(())
 }